const storageKey = "editor-storage"; // ZUSTAND STORAGE KEY

function getThemeFromStorage() {
  try {
    const persistedStateJSON = window.localStorage.getItem(storageKey);
    if (persistedStateJSON) {
      let theme = JSON.parse(persistedStateJSON);
      return theme?.state?.themeState;
    }
  } catch (e) {
    console.warn("Theme initialization: Failed to read or parse localStorage:", e);
  }
  return null; // Not found or invalid
}

const themeState = getThemeFromStorage();
const root = document.documentElement;
const lightStyles = themeState?.styles?.light ?? {
  background: "#fff",
  foreground: "#000",
};
const darkStyles = themeState?.styles?.dark ?? {
  background: "#000",
  foreground: "#fff",
};

const mode =
  themeState?.currentMode ??
  (window.matchMedia("(prefers-color-scheme: dark)").matches ? "dark" : "light");

root.classList.remove("dark", "light");

const stylesToApply = [
  "background",
  "foreground",
  "primary",
  "primary-foreground",
  "border",
  "secondary",
  "secondary-foreground",
  "muted",
  "muted-foreground",
  "radius",
<<<<<<< HEAD
=======
  "ring",
>>>>>>> 802cf407
];

// element.setAttribute(
//   `style`,
//   `${element.getAttribute("style") || ""}--${key}: ${value};`
// );

if (mode === "dark") {
  stylesToApply.forEach((style) => {
    root.setAttribute(
      `style`,
      `${root.getAttribute("style") || ""}--${style}: ${darkStyles[style]};`
    );
  });
} else {
  stylesToApply.forEach((style) => {
    root.setAttribute(
      `style`,
      `${root.getAttribute("style") || ""}--${style}: ${lightStyles[style]};`
    );
  });
}<|MERGE_RESOLUTION|>--- conflicted
+++ resolved
@@ -41,10 +41,7 @@
   "muted",
   "muted-foreground",
   "radius",
-<<<<<<< HEAD
-=======
   "ring",
->>>>>>> 802cf407
 ];
 
 // element.setAttribute(
