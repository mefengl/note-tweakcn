--- conflicted
+++ resolved
@@ -409,14 +409,6 @@
                         <ColorBox color={themeStyles.accent} />
                       </div>
                       <span className="capitalize">{presetName.replace(/-/g, " ")}</span>
-<<<<<<< HEAD
-                      {isSelected && (
-                        <motion.span initial={{ scale: 0 }} animate={{ scale: 1 }} className="absolute right-2 text-xs">
-                          <Check className="h-4 w-4" />
-                        </motion.span>
-                      )}
-=======
->>>>>>> 1a945f9d
                     </Button>
                   </motion.div>
                 )
