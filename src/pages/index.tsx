--- conflicted
+++ resolved
@@ -9,15 +9,7 @@
 import logo from "@/assets/logo.png";
 import { useGithubStars } from "@/hooks/use-github-stars";
 import BuyMeACoffeeIcon from "@/assets/buymeacoffee.svg?react";
-<<<<<<< HEAD
-
-export function meta() {
-  const title = "Theme Editor for shadcn/ui — tweakcn";
-  return [{ title }];
-}
-=======
 import { Helmet } from "react-helmet-async";
->>>>>>> 610253e1
 
 export default function Component() {
   const { theme, toggleTheme } = useTheme();
