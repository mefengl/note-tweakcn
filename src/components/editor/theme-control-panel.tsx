--- conflicted
+++ resolved
@@ -47,10 +47,7 @@
   const [cssImportOpen, setCssImportOpen] = useState(false);
 
   const currentStyles = {
-<<<<<<< HEAD
-=======
     ...defaultThemeState.styles.light,
->>>>>>> ba81f468
     ...defaultThemeState.styles[currentMode],
     ...styles?.[currentMode],
   };
