--- conflicted
+++ resolved
@@ -74,14 +74,11 @@
     const cleanName = name.replace(VARIABLE_PREFIX, "");
 
     if (validNames.includes(cleanName)) {
-<<<<<<< HEAD
-=======
       if (nonColorVariables.includes(cleanName)) {
         target[cleanName] = value;
         return;
       }
 
->>>>>>> bac53e26
       const colorValue = processColorValue(value);
       const formattedValue = colorFormatter(colorValue, "hex");
       target[cleanName] = formattedValue;
