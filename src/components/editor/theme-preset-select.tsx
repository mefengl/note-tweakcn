--- conflicted
+++ resolved
@@ -6,10 +6,7 @@
 import { Button } from "../ui/button";
 import {
   Check,
-<<<<<<< HEAD
-=======
   ChevronDown,
->>>>>>> 803b138b
   ChevronLeft,
   ChevronRight,
   Moon,
@@ -113,10 +110,7 @@
                   {(value || "default").replace(/-/g, " ")}
                 </span>
               </div>
-<<<<<<< HEAD
-=======
               <ChevronDown className="size-4 shrink-0 opacity-50" />
->>>>>>> 803b138b
             </Button>
           </PopoverTrigger>
           <PopoverContent className="p-0 w-[300px]" align="start">
